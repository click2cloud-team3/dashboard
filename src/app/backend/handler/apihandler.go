--- conflicted
+++ resolved
@@ -588,7 +588,7 @@
 
 	apiV1Ws.Route(
 		apiV1Ws.POST("/tenants/{tenant}/namespace"). // TODO
-								To(apiHandler.handleGetNamespacesWithMultiTenancy).
+								To(apiHandler.handleCreateNamespace).
 								Reads(ns.NamespaceSpec{}).
 								Writes(ns.NamespaceSpec{}))
 
@@ -2733,30 +2733,27 @@
 	response.WriteHeaderAndEntity(http.StatusOK, result)
 }
 
-<<<<<<< HEAD
 func (apiHandler *APIHandler) handleCreateClusterRole(request *restful.Request, response *restful.Response) {
-=======
+  clusterRoleSpec := new(clusterrole.ClusterRoleSpec)
+	if err := request.ReadEntity(clusterRoleSpec); err != nil {
+		errors.HandleInternalError(response, err)
+		return
+	}
+	if err := clusterrole.CreateClusterRole(clusterRoleSpec, k8sClient); err != nil {
+		errors.HandleInternalError(response, err)
+		return
+	}
+	response.WriteHeaderAndEntity(http.StatusCreated, clusterRoleSpec)
+}
+
 func (apiHandler *APIHandler) handleGetRoles(request *restful.Request, response *restful.Response) {
->>>>>>> affe964e
-	k8sClient, err := apiHandler.cManager.Client(request)
-	if err != nil {
-		errors.HandleInternalError(response, err)
-		return
-	}
-
-<<<<<<< HEAD
-	clusterRoleSpec := new(clusterrole.ClusterRoleSpec)
-	if err := request.ReadEntity(clusterRoleSpec); err != nil {
-		errors.HandleInternalError(response, err)
-		return
-	}
-	if err := clusterrole.CreateClusterRole(clusterRoleSpec, k8sClient); err != nil {
-		errors.HandleInternalError(response, err)
-		return
-	}
-	response.WriteHeaderAndEntity(http.StatusCreated, clusterRoleSpec)
-=======
-	Namespace := request.PathParameter("namespace")
+	k8sClient, err := apiHandler.cManager.Client(request)
+	if err != nil {
+		errors.HandleInternalError(response, err)
+		return
+	}
+
+  Namespace := request.PathParameter("namespace")
 	var namespaces []string
 	namespaces = append(namespaces, Namespace)
 	namespace := common.NewNamespaceQuery(namespaces)
@@ -2820,7 +2817,6 @@
 		return
 	}
 	response.WriteHeader(http.StatusOK)
->>>>>>> affe964e
 }
 
 func (apiHandler *APIHandler) handleCreateNamespace(request *restful.Request, response *restful.Response) {
