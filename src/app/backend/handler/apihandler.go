--- conflicted
+++ resolved
@@ -54,10 +54,7 @@
 	"github.com/kubernetes/dashboard/src/app/backend/resource/replicaset"
 	"github.com/kubernetes/dashboard/src/app/backend/resource/replicationcontroller"
 	"github.com/kubernetes/dashboard/src/app/backend/resource/role"
-<<<<<<< HEAD
-=======
 	"github.com/kubernetes/dashboard/src/app/backend/resource/rolebinding"
->>>>>>> c6dd0a80
 	"github.com/kubernetes/dashboard/src/app/backend/resource/secret"
 	resourceService "github.com/kubernetes/dashboard/src/app/backend/resource/service"
 	"github.com/kubernetes/dashboard/src/app/backend/resource/serviceaccount"
@@ -576,14 +573,6 @@
 			Reads(ns.NamespaceSpec{}).
 			Writes(ns.NamespaceSpec{}))
 	apiV1Ws.Route(
-		apiV1Ws.POST("/tenant").
-			To(apiHandler.handleCreateTenant).
-			Reads(tenant.TenantSpec{}).
-			Writes(tenant.TenantSpec{}))
-	apiV1Ws.Route(
-		apiV1Ws.DELETE("/tenants/{tenant}").
-			To(apiHandler.handleDeleteTenant))
-	apiV1Ws.Route(
 		apiV1Ws.GET("/namespace").
 			To(apiHandler.handleGetNamespaces).
 			Writes(ns.NamespaceList{}))
@@ -868,8 +857,6 @@
 			Writes(clusterrole.ClusterRoleDetail{}))
 
 	apiV1Ws.Route(
-<<<<<<< HEAD
-=======
 		apiV1Ws.POST("/rolebindings").
 			To(apiHandler.handleCreateRoleBindingsWithMultiTenancy).
 			Reads(rolebinding.RoleBinding{}).
@@ -888,12 +875,10 @@
 			To(apiHandler.handleDeleteClusterRoleBindingsWithMultiTenancy))
 
 	apiV1Ws.Route(
->>>>>>> c6dd0a80
 		apiV1Ws.GET("/role").
 			To(apiHandler.handleGetRoles).
 			Writes(role.RoleList{}))
 	apiV1Ws.Route(
-<<<<<<< HEAD
 		apiV1Ws.GET("tenants/{tenant}/namespaces/{namespace}/role/{name}").
 			To(apiHandler.handleGetRoleDetailWithMultiTenancy).
 			Writes(role.RoleDetail{}))
@@ -926,36 +911,6 @@
 	apiV1Ws.Route(
 		apiV1Ws.DELETE("tenants/{tenant}/namespaces/{namespace}/serviceaccounts/{serviceaccount}").
 			To(apiHandler.handleDeleteServiceAccountsWithMultiTenancy))
-=======
-		apiV1Ws.GET("/namespace/{namespace}/role/{name}").
-			To(apiHandler.handleGetRoleDetail).
-			Writes(role.RoleDetail{}))
-	apiV1Ws.Route(
-		apiV1Ws.POST("/role").
-			To(apiHandler.handleCreateRole).
-			Reads(role.Role{}).
-			Writes(role.Role{}))
-	apiV1Ws.Route(
-		apiV1Ws.DELETE("/namespaces/{namespace}/role/{role}").
-			To(apiHandler.handleDeleteRole))
-
-	apiV1Ws.Route(
-		apiV1Ws.GET("/serviceaccount").
-			To(apiHandler.handleGetServiceAccounts).
-			Writes(serviceaccount.ServiceAccountList{}))
-	apiV1Ws.Route(
-		apiV1Ws.GET("/namespace/{namespace}/serviceaccount/{name}").
-			To(apiHandler.handleGetServiceAccountDetail).
-			Writes(serviceaccount.ServiceAccountDetail{}))
-	apiV1Ws.Route(
-		apiV1Ws.POST("/serviceaccount").
-			To(apiHandler.handleCreateServiceAccount).
-			Reads(serviceaccount.ServiceAccount{}).
-			Writes(serviceaccount.ServiceAccount{}))
-	apiV1Ws.Route(
-		apiV1Ws.DELETE("/namespaces/{namespace}/serviceaccounts/{serviceaccount}").
-			To(apiHandler.handleDeleteServiceAccount))
->>>>>>> c6dd0a80
 
 	apiV1Ws.Route(
 		apiV1Ws.GET("/tenants/{tenant}/clusterrole").
@@ -1133,8 +1088,6 @@
 	return wsContainer, nil
 }
 
-<<<<<<< HEAD
-=======
 //for tenant handlerCreateTenant method
 func (apiHandler *APIHandler) handleCreateTenant(request *restful.Request, response *restful.Response) {
 	k8sClient, err := apiHandler.cManager.Client(request)
@@ -1171,7 +1124,6 @@
 	response.WriteHeader(http.StatusOK)
 }
 
->>>>>>> c6dd0a80
 func (apiHandler *APIHandler) handleGetTenantList(request *restful.Request, response *restful.Response) {
 	k8sClient, err := apiHandler.cManager.Client(request)
 	if err != nil {
@@ -2828,8 +2780,6 @@
 	response.WriteHeaderAndEntity(http.StatusOK, result)
 }
 
-<<<<<<< HEAD
-=======
 func (apiHandler *APIHandler) handleCreateCreateClusterRolesWithMultiTenancy(request *restful.Request, response *restful.Response) {
 	k8sClient, err := apiHandler.cManager.Client(request)
 	if err != nil {
@@ -2921,7 +2871,6 @@
 	response.WriteHeader(http.StatusOK)
 }
 
->>>>>>> c6dd0a80
 func (apiHandler *APIHandler) handleGetRoles(request *restful.Request, response *restful.Response) {
 	k8sClient, err := apiHandler.cManager.Client(request)
 	if err != nil {
@@ -2943,39 +2892,25 @@
 	response.WriteHeaderAndEntity(http.StatusOK, result)
 }
 
-<<<<<<< HEAD
 func (apiHandler *APIHandler) handleGetRoleDetailWithMultiTenancy(request *restful.Request, response *restful.Response) {
-=======
-func (apiHandler *APIHandler) handleGetRoleDetail(request *restful.Request, response *restful.Response) {
->>>>>>> c6dd0a80
-	k8sClient, err := apiHandler.cManager.Client(request)
-	if err != nil {
-		errors.HandleInternalError(response, err)
-		return
-	}
-
-<<<<<<< HEAD
+	k8sClient, err := apiHandler.cManager.Client(request)
+	if err != nil {
+		errors.HandleInternalError(response, err)
+		return
+	}
+
 	tenant := request.PathParameter("tenant")
 	namespace := request.PathParameter("namespace")
 	name := request.PathParameter("name")
 	result, err := role.GetRoleDetailWithMultiTenancy(k8sClient, tenant, namespace, name)
-=======
-	name := request.PathParameter("name")
-	namespace := request.PathParameter("namespace")
-	result, err := role.GetRoleDetail(k8sClient, namespace, name)
->>>>>>> c6dd0a80
-	if err != nil {
-		errors.HandleInternalError(response, err)
-		return
-	}
-	response.WriteHeaderAndEntity(http.StatusOK, result)
-}
-
-<<<<<<< HEAD
+	if err != nil {
+		errors.HandleInternalError(response, err)
+		return
+	}
+	response.WriteHeaderAndEntity(http.StatusOK, result)
+}
+
 func (apiHandler *APIHandler) handleCreateRolesWithMultiTenancy(request *restful.Request, response *restful.Response) {
-=======
-func (apiHandler *APIHandler) handleCreateRole(request *restful.Request, response *restful.Response) {
->>>>>>> c6dd0a80
 	k8sClient, err := apiHandler.cManager.Client(request)
 	if err != nil {
 		errors.HandleInternalError(response, err)
@@ -2987,38 +2922,25 @@
 		errors.HandleInternalError(response, err)
 		return
 	}
-<<<<<<< HEAD
+  
 	if err := role.CreateRolesWithMultiTenancy(roleSpec, k8sClient); err != nil {
-=======
-	if err := role.CreateRole(roleSpec, k8sClient); err != nil {
->>>>>>> c6dd0a80
 		errors.HandleInternalError(response, err)
 		return
 	}
 	response.WriteHeaderAndEntity(http.StatusCreated, roleSpec)
 }
 
-<<<<<<< HEAD
 func (apiHandler *APIHandler) handleDeleteRolesWithMultiTenancy(request *restful.Request, response *restful.Response) {
-=======
-func (apiHandler *APIHandler) handleDeleteRole(request *restful.Request, response *restful.Response) {
->>>>>>> c6dd0a80
-	k8sClient, err := apiHandler.cManager.Client(request)
-	if err != nil {
-		errors.HandleInternalError(response, err)
-		return
-	}
-
-<<<<<<< HEAD
+	k8sClient, err := apiHandler.cManager.Client(request)
+	if err != nil {
+		errors.HandleInternalError(response, err)
+		return
+	}
+
 	tenant := request.PathParameter("tenant")
 	namespace := request.PathParameter("namespace")
 	roleName := request.PathParameter("role")
 	if err := role.DeleteRolesWithMultiTenancy(tenant, namespace, roleName, k8sClient); err != nil {
-=======
-	roleName := request.PathParameter("role")
-	namespaceName := request.PathParameter("namespace")
-	if err := role.DeleteRole(namespaceName, roleName, k8sClient); err != nil {
->>>>>>> c6dd0a80
 		errors.HandleInternalError(response, err)
 		return
 	}
@@ -3044,45 +2966,7 @@
 	response.WriteHeaderAndEntity(http.StatusCreated, namespaceSpec)
 }
 
-<<<<<<< HEAD
-func (apiHandler *APIHandler) handleCreateTenant(request *restful.Request, response *restful.Response) {
-	k8sClient, err := apiHandler.cManager.Client(request)
-	if err != nil {
-		errors.HandleInternalError(response, err)
-		return
-	}
-
-	tenantSpec := new(tenant.TenantSpec)
-	if err := request.ReadEntity(tenantSpec); err != nil {
-		errors.HandleInternalError(response, err)
-		return
-	}
-	if err := tenant.CreateTenant(tenantSpec, k8sClient); err != nil {
-		errors.HandleInternalError(response, err)
-		return
-	}
-	response.WriteHeaderAndEntity(http.StatusCreated, tenantSpec)
-}
-
-func (apiHandler *APIHandler) handleDeleteTenant(request *restful.Request, response *restful.Response) {
-	k8sClient, err := apiHandler.cManager.Client(request)
-	if err != nil {
-		errors.HandleInternalError(response, err)
-		return
-	}
-
-	tenantName := request.PathParameter("tenant")
-	if err := tenant.DeleteTenant(tenantName, k8sClient); err != nil {
-		errors.HandleInternalError(response, err)
-		return
-	}
-	response.WriteHeader(http.StatusOK)
-}
-
 func (apiHandler *APIHandler) handleGetServiceAccountList(request *restful.Request, response *restful.Response) {
-=======
-func (apiHandler *APIHandler) handleGetServiceAccounts(request *restful.Request, response *restful.Response) {
->>>>>>> c6dd0a80
 	k8sClient, err := apiHandler.cManager.Client(request)
 	if err != nil {
 		errors.HandleInternalError(response, err)
@@ -3103,7 +2987,6 @@
 	response.WriteHeaderAndEntity(http.StatusOK, result)
 }
 
-<<<<<<< HEAD
 func (apiHandler *APIHandler) handleGetServiceAccountListWithMultiTenancy(request *restful.Request, response *restful.Response) {
 	k8sClient, err := apiHandler.cManager.Client(request)
 	if err != nil {
@@ -3127,9 +3010,6 @@
 }
 
 func (apiHandler *APIHandler) handleGetServiceAccountDetailWithMultiTenancy(request *restful.Request, response *restful.Response) {
-=======
-func (apiHandler *APIHandler) handleGetServiceAccountDetail(request *restful.Request, response *restful.Response) {
->>>>>>> c6dd0a80
 	k8sClient, err := apiHandler.cManager.Client(request)
 	if err != nil {
 		errors.HandleInternalError(response, err)
@@ -3137,26 +3017,17 @@
 	}
 
 	name := request.PathParameter("name")
-<<<<<<< HEAD
 	tenant := request.PathParameter("tenant")
 	namespace := request.PathParameter("namespace")
 	result, err := serviceaccount.GetServiceAccountDetailWithMultiTenancy(k8sClient, tenant, namespace, name)
-=======
-	namespace := request.PathParameter("namespace")
-	result, err := serviceaccount.GetServiceAccountDetail(k8sClient, namespace, name)
->>>>>>> c6dd0a80
-	if err != nil {
-		errors.HandleInternalError(response, err)
-		return
-	}
-	response.WriteHeaderAndEntity(http.StatusOK, result)
-}
-
-<<<<<<< HEAD
+	if err != nil {
+		errors.HandleInternalError(response, err)
+		return
+	}
+	response.WriteHeaderAndEntity(http.StatusOK, result)
+}
+
 func (apiHandler *APIHandler) handleCreateServiceAccountsWithMultiTenancy(request *restful.Request, response *restful.Response) {
-=======
-func (apiHandler *APIHandler) handleCreateServiceAccount(request *restful.Request, response *restful.Response) {
->>>>>>> c6dd0a80
 	k8sClient, err := apiHandler.cManager.Client(request)
 	if err != nil {
 		errors.HandleInternalError(response, err)
@@ -3168,22 +3039,15 @@
 		errors.HandleInternalError(response, err)
 		return
 	}
-<<<<<<< HEAD
+
 	if err := serviceaccount.CreateServiceAccountsWithMultiTenancy(serviceaccountSpec, k8sClient); err != nil {
-=======
-	if err := serviceaccount.CreateServiceAccount(serviceaccountSpec, k8sClient); err != nil {
->>>>>>> c6dd0a80
 		errors.HandleInternalError(response, err)
 		return
 	}
 	response.WriteHeaderAndEntity(http.StatusCreated, serviceaccountSpec)
 }
 
-<<<<<<< HEAD
 func (apiHandler *APIHandler) handleDeleteServiceAccountsWithMultiTenancy(request *restful.Request, response *restful.Response) {
-=======
-func (apiHandler *APIHandler) handleDeleteServiceAccount(request *restful.Request, response *restful.Response) {
->>>>>>> c6dd0a80
 	k8sClient, err := apiHandler.cManager.Client(request)
 	if err != nil {
 		errors.HandleInternalError(response, err)
@@ -3191,14 +3055,9 @@
 	}
 
 	serviceaccountName := request.PathParameter("serviceaccount")
-<<<<<<< HEAD
 	tenantName := request.PathParameter("tenant")
 	namespaceName := request.PathParameter("namespace")
 	if err := serviceaccount.DeleteServiceAccountsWithMultiTenancy(tenantName, namespaceName, serviceaccountName, k8sClient); err != nil {
-=======
-	namespaceName := request.PathParameter("namespace")
-	if err := serviceaccount.DeleteServiceAccount(namespaceName, serviceaccountName, k8sClient); err != nil {
->>>>>>> c6dd0a80
 		errors.HandleInternalError(response, err)
 		return
 	}
