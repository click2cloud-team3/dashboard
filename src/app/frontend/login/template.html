--- conflicted
+++ resolved
@@ -24,14 +24,8 @@
   <kd-card titleClasses="kd-card-top-radius kd-bg-primary kd-accent"
            class="kd-login-card"
            [expandable]="false">
-<<<<<<< HEAD
-    <div title
-         i18n>Centaurus Dashboard</div>
-=======
     <div  style="text-align: center;" title
          i18n>Centaurus Dashboard</div>
-
->>>>>>> f5f83e83
     <div content>
       <img class="image-logo" style="width: 30%;" src="/assets/images/centaurus-logo.png">
       <form fxLayout="column"
