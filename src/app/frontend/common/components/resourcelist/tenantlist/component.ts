--- conflicted
+++ resolved
@@ -23,20 +23,12 @@
 import {NotificationsService} from '../../../services/global/notifications';
 import {ListGroupIdentifier, ListIdentifier} from '../groupids';
 import {MenuComponent} from '../../list/column/menu/component';
-<<<<<<< HEAD
 import {MatDialog, MatDialogConfig,MatExpansionModule} from '@angular/material/';
-=======
-import {MatDialog, MatDialogConfig} from '@angular/material/';
->>>>>>> f5f83e83
 import { CreateFromFormComponent } from 'create/from/form/component';
 import { CreatorCardComponent } from 'common/components/creator/component';
 import { CreateFromFileComponent } from 'create/from/file/component';
 import { Form } from '@angular/forms';
-<<<<<<< HEAD
 import {MatMenuModule} from '@angular/material/menu';
-=======
->>>>>>> f5f83e83
-
 import {VerberService} from '../../../services/global/verber';
 
 @Component({
@@ -53,11 +45,7 @@
     private readonly verber_: VerberService,
     private readonly tenant_: ResourceService<TenantList>,
     notifications: NotificationsService,
-<<<<<<< HEAD
      private dialog: MatDialog //add the code
-=======
-    private dialog: MatDialog //add the code
->>>>>>> f5f83e83
   ) {
     super('tenant', notifications);
     this.id = ListIdentifier.tenant;
