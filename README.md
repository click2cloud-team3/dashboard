# Kubernetes Dashboard

[![Build Status](https://travis-ci.org/kubernetes/dashboard.svg?branch=master)](https://travis-ci.org/kubernetes/dashboard)
[![Go Report Card](https://goreportcard.com/badge/github.com/kubernetes/dashboard)](https://goreportcard.com/report/github.com/kubernetes/dashboard)
[![Greenkeeper badge](https://badges.greenkeeper.io/kubernetes/dashboard.svg)](https://greenkeeper.io/)
[![Coverage Status](https://codecov.io/github/kubernetes/dashboard/coverage.svg?branch=master)](https://codecov.io/github/kubernetes/dashboard?branch=master)
[![GitHub release](https://img.shields.io/github/release/kubernetes/dashboard.svg)](https://github.com/kubernetes/dashboard/releases/latest)
[![License](https://img.shields.io/badge/License-Apache%202.0-blue.svg)](https://github.com/kubernetes/dashboard/blob/master/LICENSE)

Kubernetes Dashboard is a general purpose, web-based UI for Kubernetes clusters. It allows users to manage applications running in the cluster and troubleshoot them, as well as manage the cluster itself.

![Dashboard UI workloads page](docs/dashboard-ui.png)

**IMPORTANT:** Frontend side of the project is currently undergoing migration from [AngularJS](https://angularjs.org/) to the current version of [Angular](https://angular.io/). If you are willing to contribute or you would like to check out early version of the application check [this pull request](https://github.com/kubernetes/dashboard/pull/3152).

## Getting Started

<<<<<<< HEAD
=======
**IMPORTANT:** Read the [Access Control](
https://github.com/kubernetes/dashboard/wiki/Access-control) guide before performing any further steps. The default Dashboard deployment contains a minimal set of RBAC privileges needed to run.

>>>>>>> 5728e030
To deploy Dashboard, execute following command:

```sh
$ kubectl apply -f https://raw.githubusercontent.com/kubernetes/dashboard/master/src/deploy/recommended/kubernetes-dashboard.yaml
```

To access Dashboard from your local workstation you must create a secure channel to your Kubernetes cluster. Run the following command:

```sh
$ kubectl proxy
```
Now access Dashboard at:

[`http://localhost:8001/api/v1/namespaces/kube-system/services/https:kubernetes-dashboard:/proxy/`](
http://localhost:8001/api/v1/namespaces/kube-system/services/https:kubernetes-dashboard:/proxy/).

## Create An Authentication Token (RBAC)
To find out how to create sample user and log in follow [Creating sample user](https://github.com/kubernetes/dashboard/wiki/Creating-sample-user) guide.

**NOTE:**
* Kubeconfig Authentication method does not support external identity providers or certificate-based authentication. 
* Dashboard can only be accessed over HTTPS
* [Heapster](https://github.com/kubernetes/heapster/) has to be running in the cluster for the metrics
and graphs to be available. Read more about it in [Integrations](
https://github.com/kubernetes/dashboard/wiki/Integrations) guide.

## Documentation

Dashboard documentation can be found on [Wiki](https://github.com/kubernetes/dashboard/wiki) pages, it includes:

* Common: Entry-level overview
* User Guide: [Installation](https://github.com/kubernetes/dashboard/wiki/Installation), [Accessing Dashboard](
https://github.com/kubernetes/dashboard/wiki/Accessing-dashboard) and more for users
* Developer Guide: [Getting Started](https://github.com/kubernetes/dashboard/wiki/Getting-started), [Dependency
Management](https://github.com/kubernetes/dashboard/wiki/Dependency-management) and more for anyone interested in
contributing

## Community

* [**#sig-ui on Kubernetes Slack**](https://kubernetes.slack.com)
* [**kubernetes-sig-ui mailing list** ](https://groups.google.com/forum/#!forum/kubernetes-sig-ui)
* [**GitHub issues**](https://github.com/kubernetes/dashboard/issues)
* [**community info**](https://github.com/kubernetes/community/tree/master/sig-ui)

## License

[Apache License 2.0](https://github.com/kubernetes/dashboard/blob/master/LICENSE)<|MERGE_RESOLUTION|>--- conflicted
+++ resolved
@@ -15,12 +15,9 @@
 
 ## Getting Started
 
-<<<<<<< HEAD
-=======
 **IMPORTANT:** Read the [Access Control](
 https://github.com/kubernetes/dashboard/wiki/Access-control) guide before performing any further steps. The default Dashboard deployment contains a minimal set of RBAC privileges needed to run.
 
->>>>>>> 5728e030
 To deploy Dashboard, execute following command:
 
 ```sh
