// Copyright 2015 Google Inc.
//
// Licensed under the Apache License, Version 2.0 (the "License");
// you may not use this file except in compliance with the License.
// You may obtain a copy of the License at
//
//      http://www.apache.org/licenses/LICENSE-2.0
//
// Unless required by applicable law or agreed to in writing, software
// distributed under the License is distributed on an "AS IS" BASIS,
// WITHOUT WARRANTIES OR CONDITIONS OF ANY KIND, either express or implied.
// See the License for the specific language governing permissions and
// limitations under the License.

/**
 * Gulp tasks for compiling backend application.
 */
import child from 'child_process';
import del from 'del';
import gulp from 'gulp';
import lodash from 'lodash';
import path from 'path';

import conf from './conf';


/**
 * External dependencies of the Go backend application.
 *
 * @type {!Array<string>}
 */
const goBackendDependencies = [
  'github.com/golang/glog',
  'github.com/spf13/pflag',
];


/**
 * Spawns Go process with GOPATH placed in the backend tmp folder.
 * 
 * @param {!Array<string>} args
 * @param {function(?Error=)} doneFn
 * @param {!Object<string, string>=} opt_env Optional environment variables to be concatenated with
 *     default ones.
 */
function spawnGoProcess(args, doneFn, opt_env) {
<<<<<<< HEAD
  let goTask = child.spawn('go', args, {
    env: lodash.merge(process.env, {GOPATH: conf.paths.backendTmp}, opt_env || {})
=======
  var goTask = child.spawn('go', args, {
    env: lodash.merge(process.env, {GOPATH: conf.paths.backendTmp}, opt_env || {}),
>>>>>>> c1f748f3
  });

  // Call Gulp callback on task exit. This has to be done to make Gulp dependency management
  // work.
  goTask.on('exit', function(code) {
    if (code === 0) {
      doneFn();
    } else {
      doneFn(new Error('Go command error, code:' + code));
    }
  });

  goTask.stdout.on('data', function (data) {
    console.log('' + data);
  });

  goTask.stderr.on('data', function (data) {
    console.error('' + data);
  });
}


/**
 * Compiles backend application in development mode and places 'console' binary in the serve
 * directory.
 */
gulp.task('backend', ['backend-dependencies'], function(doneFn) {
  spawnGoProcess([
    'build',
    '-o', path.join(conf.paths.serve, 'console'),
    path.join(conf.paths.backendSrc, 'console.go'),
  ], doneFn);
});


/**
 * Compiles backend application in production mode and places 'console' binary in the dist
 * directory.
 *
 * The production binary difference from development binary is only that it contains all
 * dependencies inside it and is targeted for Linux.
 */
gulp.task('backend:prod', ['backend-dependencies'], function(doneFn) {
  let outputBinaryPath = path.join(conf.paths.dist, 'console');
  // Delete output binary first. This is required because prod build does not override it.
  del(outputBinaryPath)
      .then(function() {
        spawnGoProcess([
          'build',
          '-a',
          '-installsuffix', 'cgo',
          '-o', outputBinaryPath,
          path.join(conf.paths.backendSrc, 'console.go'),
        ], doneFn, {
          // Disable cgo package. Required to run on scratch docker image.
          CGO_ENABLED: '0',
          // Scratch docker image is linux.
          GOOS: 'linux',
        });
      }, function(error) {
        doneFn(error);
      });
});


/**
 * Gets backend dependencies and places them in the backend tmp directory.
 *
 * TODO(bryk): Investigate switching to Godep: https://github.com/tools/godep
 */
gulp.task('backend-dependencies', [], function(doneFn) {
  let args = ['get'].concat(goBackendDependencies);
  spawnGoProcess(args, doneFn);
});<|MERGE_RESOLUTION|>--- conflicted
+++ resolved
@@ -44,13 +44,8 @@
  *     default ones.
  */
 function spawnGoProcess(args, doneFn, opt_env) {
-<<<<<<< HEAD
   let goTask = child.spawn('go', args, {
-    env: lodash.merge(process.env, {GOPATH: conf.paths.backendTmp}, opt_env || {})
-=======
-  var goTask = child.spawn('go', args, {
     env: lodash.merge(process.env, {GOPATH: conf.paths.backendTmp}, opt_env || {}),
->>>>>>> c1f748f3
   });
 
   // Call Gulp callback on task exit. This has to be done to make Gulp dependency management
